#!/usr/bin/env python3

# Contest Management System - http://cms-dev.github.io/
# Copyright © 2010-2014 Giovanni Mascellani <mascellani@poisson.phc.unipi.it>
# Copyright © 2010-2018 Stefano Maggiolo <s.maggiolo@gmail.com>
# Copyright © 2010-2012 Matteo Boscariol <boscarim@hotmail.com>
# Copyright © 2012-2014 Luca Wehrstedt <luca.wehrstedt@gmail.com>
# Copyright © 2013 Bernard Blackham <bernard@largestprime.net>
# Copyright © 2014 Artem Iglikov <artem.iglikov@gmail.com>
# Copyright © 2014 Fabian Gundlach <320pointsguy@gmail.com>
# Copyright © 2015-2018 William Di Luigi <williamdiluigi@gmail.com>
# Copyright © 2021 Grace Hawkins <amoomajid99@gmail.com>
#
# This program is free software: you can redistribute it and/or modify
# it under the terms of the GNU Affero General Public License as
# published by the Free Software Foundation, either version 3 of the
# License, or (at your option) any later version.
#
# This program is distributed in the hope that it will be useful,
# but WITHOUT ANY WARRANTY; without even the implied warranty of
# MERCHANTABILITY or FITNESS FOR A PARTICULAR PURPOSE.  See the
# GNU Affero General Public License for more details.
#
# You should have received a copy of the GNU Affero General Public License
# along with this program.  If not, see <http://www.gnu.org/licenses/>.

"""Non-categorized handlers for CWS.

"""

import ipaddress
import json
import logging
import os.path
import re

import collections
try:
    collections.MutableMapping
except:
    # Monkey-patch: Tornado 4.5.3 does not work on Python 3.11 by default
    collections.MutableMapping = collections.abc.MutableMapping

try:
    import tornado4.web as tornado_web
except ImportError:
    import tornado.web as tornado_web
from sqlalchemy.orm.exc import NoResultFound

from cms import config
from cms.db import PrintJob, User, Participation, Team
from cms.grading.languagemanager import get_language
from cms.grading.steps import COMPILATION_MESSAGES, EVALUATION_MESSAGES
from cms.server import multi_contest
from cms.server.contest.authentication import validate_login
from cms.server.contest.communication import get_communications
from cms.server.contest.printing import accept_print_job, PrintingDisabled, \
    UnacceptablePrintJob
from cmscommon.crypto import hash_password, validate_password
from cmscommon.datetime import make_datetime, make_timestamp
from .contest import ContestHandler
from ..phase_management import actual_phase_required


logger = logging.getLogger(__name__)


# Dummy function to mark translatable strings.
def N_(msgid):
    return msgid


class MainHandler(ContestHandler):
    """Home page handler.

    """
    @multi_contest
    def get(self):
        self.render("overview.html", **self.r_params)


class RegistrationHandler(ContestHandler):
    """Registration handler.

    Used to create a participation when this is allowed.
    If `new_user` argument is true, it creates a new user too.

    """

    MAX_INPUT_LENGTH = 50
    MIN_PASSWORD_LENGTH = 6

    @multi_contest
    def post(self):
        if not self.contest.allow_registration:
            raise tornado_web.HTTPError(404)

        create_new_user = self.get_argument("new_user") == "true"

        # Get or create user
        if create_new_user:
            user = self._create_user()
        else:
            user = self._get_user()

            # Check if the participation exists
            contest = self.contest
            tot_participants = self.sql_session.query(Participation)\
                                   .filter(Participation.user == user)\
                                   .filter(Participation.contest == contest)\
                                   .count()
            if tot_participants > 0:
                raise tornado_web.HTTPError(409)

        # Create participation
        team = self._get_team()
        participation = Participation(user=user, contest=self.contest,
                                      team=team)
        self.sql_session.add(participation)

        self.sql_session.commit()

        self.finish(user.username)

    @multi_contest
    def get(self):
        if not self.contest.allow_registration:
            raise tornado_web.HTTPError(404)

        self.r_params["MAX_INPUT_LENGTH"] = self.MAX_INPUT_LENGTH
        self.r_params["MIN_PASSWORD_LENGTH"] = self.MIN_PASSWORD_LENGTH
        self.r_params["teams"] = self.sql_session.query(Team)\
                                     .order_by(Team.name).all()

        self.render("register.html", **self.r_params)

    def _create_user(self):
        try:
            first_name = self.get_argument("first_name")
            last_name = self.get_argument("last_name")
            username = self.get_argument("username")
            password = self.get_argument("password")
            email = self.get_argument("email")
            if len(email) == 0:
                email = None

            if not 1 <= len(first_name) <= self.MAX_INPUT_LENGTH:
                raise ValueError()
            if not 1 <= len(last_name) <= self.MAX_INPUT_LENGTH:
                raise ValueError()
            if not 1 <= len(username) <= self.MAX_INPUT_LENGTH:
                raise ValueError()
            if not re.match(r"^[A-Za-z0-9_-]+$", username):
                raise ValueError()
            if not self.MIN_PASSWORD_LENGTH <= len(password) \
                    <= self.MAX_INPUT_LENGTH:
                raise ValueError()
        except (tornado_web.MissingArgumentError, ValueError):
            raise tornado_web.HTTPError(400)

        # Override password with its hash
        password = hash_password(password)

        # Check if the username is available
        tot_users = self.sql_session.query(User)\
                        .filter(User.username == username).count()
        if tot_users != 0:
            # HTTP 409: Conflict
            raise tornado_web.HTTPError(409)

        # Store new user
        user = User(first_name, last_name, username, password, email=email)
        self.sql_session.add(user)

        return user

    def _get_user(self):
        username = self.get_argument("username")
        password = self.get_argument("password")

        # Find user if it exists
        user = self.sql_session.query(User)\
                        .filter(User.username == username)\
                        .first()
        if user is None:
            raise tornado_web.HTTPError(404)

        # Check if password is correct
        if not validate_password(user.password, password):
            raise tornado_web.HTTPError(403)

        return user

    def _get_team(self):
        # If we have teams, we assume that the 'team' field is mandatory
        if self.sql_session.query(Team).count() > 0:
            try:
                team_code = self.get_argument("team")
                team = self.sql_session.query(Team)\
                           .filter(Team.code == team_code)\
                           .one()
            except (tornado_web.MissingArgumentError, NoResultFound):
                raise tornado_web.HTTPError(400)
        else:
            team = None

        return team


class LoginHandler(ContestHandler):
    """Login handler.

    """
    @multi_contest
    def post(self):
        error_args = {"login_error": "true"}
        next_page = self.get_argument("next", None)
        if next_page is not None:
            error_args["next"] = next_page
            if next_page != "/":
                next_page = self.url(*next_page.strip("/").split("/"))
            else:
                next_page = self.url()
        else:
            next_page = self.contest_url()
        error_page = self.contest_url(**error_args)

        username = self.get_argument("username", "")
        password = self.get_argument("password", "")

        try:
            ip_address = ipaddress.ip_address(self.request.remote_ip)
        except ValueError:
            logger.warning("Invalid IP address provided by Tornado: %s",
                           self.request.remote_ip)
            return None

        participation, cookie = validate_login(
            self.sql_session, self.contest, self.timestamp, username, password,
            ip_address)

        cookie_name = self.contest.name + "_login"
        if cookie is None:
            self.clear_cookie(cookie_name)
        else:
            self.set_secure_cookie(cookie_name, cookie, expires_days=None)

        if participation is None:
            self.redirect(error_page)
        else:
            self.redirect(next_page)


class StartHandler(ContestHandler):
    """Start handler.

    Used by a user who wants to start their per_user_time.

    """
    @tornado_web.authenticated
    @actual_phase_required(-1)
    @multi_contest
    def post(self):
        participation = self.current_user

        logger.info("Starting now for user %s", participation.user.username)
        participation.starting_time = self.timestamp
        self.sql_session.commit()

        self.redirect(self.contest_url())


class LogoutHandler(ContestHandler):
    """Logout handler.

    """
    @multi_contest
    def post(self):
        self.clear_cookie(self.contest.name + "_login")
        self.redirect(self.contest_url())


class NotificationsHandler(ContestHandler):
    """Displays notifications.

    """

    refresh_cookie = False

    @tornado_web.authenticated
    @multi_contest
    def get(self):
        participation = self.current_user

        last_notification = self.get_argument("last_notification", None)
        if last_notification is not None:
            last_notification = make_datetime(float(last_notification))

        res = get_communications(self.sql_session, participation,
                                 self.timestamp, after=last_notification)

        # Simple notifications
        notifications = self.service.notifications
        username = participation.user.username
        if username in notifications:
            for notification in notifications[username]:
                res.append({"type": "notification",
                            "timestamp": make_timestamp(notification[0]),
                            "subject": notification[1],
                            "text": notification[2],
                            "level": notification[3]})
            del notifications[username]

        self.write(json.dumps(res))


class PrintingHandler(ContestHandler):
    """Serve the interface to print and handle submitted print jobs.

    """
    @tornado_web.authenticated
    @actual_phase_required(0)
    @multi_contest
    def get(self):
        participation = self.current_user

        if not self.r_params["printing_enabled"]:
            raise tornado_web.HTTPError(404)

        printjobs = self.sql_session.query(PrintJob)\
            .filter(PrintJob.participation == participation)\
            .all()

        remaining_jobs = max(0, config.max_jobs_per_user - len(printjobs))

        self.render("printing.html",
                    printjobs=printjobs,
                    remaining_jobs=remaining_jobs,
                    max_pages=config.max_pages_per_job,
                    pdf_printing_allowed=config.pdf_printing_allowed,
                    **self.r_params)

    @tornado_web.authenticated
    @actual_phase_required(0)
    @multi_contest
    def post(self):
        try:
            printjob = accept_print_job(
                self.sql_session, self.service.file_cacher, self.current_user,
                self.timestamp, self.request.files)
            self.sql_session.commit()
        except PrintingDisabled:
            raise tornado_web.HTTPError(404)
        except UnacceptablePrintJob as e:
            self.notify_error(e.subject, e.text, e.text_params)
        else:
            self.service.printing_service.new_printjob(printjob_id=printjob.id)
            self.notify_success(N_("Print job received"),
                                N_("Your print job has been received."))

        self.redirect(self.contest_url("printing"))


class DocumentationHandler(ContestHandler):
    """Displays the instruction (compilation lines, documentation,
    ...) of the contest.

    """
    @tornado_web.authenticated
    @multi_contest
    def get(self):
        contest = self.r_params.get("contest")
        languages = [get_language(lang) for lang in contest.languages]

        language_docs = []
        if config.docs_path is not None:
            for language in languages:
                ext = language.source_extensions[0][1:] # remove dot
                path = os.path.join(config.docs_path, ext)
                if os.path.exists(path):
                    language_docs.append((language.name, ext))
        else:
            language_docs.append(("C++", "en"))

        self.render("documentation.html",
                    COMPILATION_MESSAGES=COMPILATION_MESSAGES,
                    EVALUATION_MESSAGES=EVALUATION_MESSAGES,
<<<<<<< HEAD
                    **self.r_params)

class WaitScreenHandler(ContestHandler):
    """Home page handler.

    """
    @multi_contest
    def get(self):
        self.render("wait_screen.html", **self.r_params)
=======
                    language_docs=language_docs,
                    **self.r_params)
>>>>>>> c87fea7a
<|MERGE_RESOLUTION|>--- conflicted
+++ resolved
@@ -385,7 +385,7 @@
         self.render("documentation.html",
                     COMPILATION_MESSAGES=COMPILATION_MESSAGES,
                     EVALUATION_MESSAGES=EVALUATION_MESSAGES,
-<<<<<<< HEAD
+                    language_docs=language_docs,
                     **self.r_params)
 
 class WaitScreenHandler(ContestHandler):
@@ -394,8 +394,4 @@
     """
     @multi_contest
     def get(self):
-        self.render("wait_screen.html", **self.r_params)
-=======
-                    language_docs=language_docs,
-                    **self.r_params)
->>>>>>> c87fea7a
+        self.render("wait_screen.html", **self.r_params)