--- conflicted
+++ resolved
@@ -12,13 +12,10 @@
   {
    "TestFileStorage": [["localhost", 27500]],
    "TestFileCacher":  [["localhost", 27501]],
-<<<<<<< HEAD
-   "YamlImporter":    [["localhost", 23000]]
-=======
+   "YamlImporter":    [["localhost", 23000]],
    "ServiceA": [["localhost", 35000]],
    "ServiceB": [["localhost", 36000], ["localhost", 36001]],
    "WebServiceA": [["localhost", 37000]]
->>>>>>> a3bc7df0
   },
 
  "process_cmdline":   ["/usr/bin/python", "./%s.py", "%d"]
